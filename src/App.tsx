--- conflicted
+++ resolved
@@ -58,10 +58,10 @@
       {loaded ? (
         <Suspense fallback={null}>
           <ClientProvider>
-<<<<<<< HEAD
             <InspectorContextProvider>
               <Sentry.ErrorBoundary fallback={errorPage}>
                 <OverlayProvider>
+                  <DisconnectedBanner />
                   <Switch>
                     <SentryRoute exact path="/">
                       <HomePage />
@@ -82,37 +82,6 @@
                 </OverlayProvider>
               </Sentry.ErrorBoundary>
             </InspectorContextProvider>
-=======
-            <MediaHandlerProvider>
-              <InspectorContextProvider>
-                <Sentry.ErrorBoundary fallback={errorPage}>
-                  <OverlayProvider>
-                    <DisconnectedBanner />
-                    <Switch>
-                      <SentryRoute exact path="/">
-                        <HomePage />
-                      </SentryRoute>
-                      <SentryRoute exact path="/login">
-                        <LoginPage />
-                      </SentryRoute>
-                      <SentryRoute exact path="/register">
-                        <RegisterPage />
-                      </SentryRoute>
-                      <SentryRoute path="/room/:roomId?">
-                        <RoomPage />
-                      </SentryRoute>
-                      <SentryRoute path="/inspector">
-                        <SequenceDiagramViewerPage />
-                      </SentryRoute>
-                      <SentryRoute path="*">
-                        <RoomRedirect />
-                      </SentryRoute>
-                    </Switch>
-                  </OverlayProvider>
-                </Sentry.ErrorBoundary>
-              </InspectorContextProvider>
-            </MediaHandlerProvider>
->>>>>>> 49786762
           </ClientProvider>
         </Suspense>
       ) : (
