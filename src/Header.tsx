/*
Copyright 2022 New Vector Ltd

Licensed under the Apache License, Version 2.0 (the "License");
you may not use this file except in compliance with the License.
You may obtain a copy of the License at

http://www.apache.org/licenses/LICENSE-2.0

Unless required by applicable law or agreed to in writing, software
distributed under the License is distributed on an "AS IS" BASIS,
WITHOUT WARRANTIES OR CONDITIONS OF ANY KIND, either express or implied.
See the License for the specific language governing permissions and
limitations under the License.
*/

import classNames from "classnames";
<<<<<<< HEAD
import { HTMLAttributes, ReactNode } from "react";
=======
import { FC, HTMLAttributes, ReactNode } from "react";
>>>>>>> d483dd02
import { Link } from "react-router-dom";
import { useTranslation } from "react-i18next";
import { MatrixClient, RoomMember } from "matrix-js-sdk/src/matrix";
import { Heading } from "@vector-im/compound-web";

import styles from "./Header.module.css";
import { ReactComponent as Logo } from "./icons/Logo.svg";
<<<<<<< HEAD
import { Subtitle } from "./typography/Typography";
=======
import { Avatar, Size } from "./Avatar";
import { Facepile } from "./Facepile";
import { EncryptionLock } from "./room/EncryptionLock";
import { useMediaQuery } from "./useMediaQuery";
>>>>>>> d483dd02

interface HeaderProps extends HTMLAttributes<HTMLElement> {
  children: ReactNode;
  className?: string;
}

export function Header({ children, className, ...rest }: HeaderProps) {
  return (
    <header className={classNames(styles.header, className)} {...rest}>
      {children}
    </header>
  );
}

interface LeftNavProps extends HTMLAttributes<HTMLElement> {
  children: ReactNode;
  className?: string;
  hideMobile?: boolean;
}

export function LeftNav({
  children,
  className,
  hideMobile,
  ...rest
}: LeftNavProps) {
  return (
    <div
      className={classNames(
        styles.nav,
        styles.leftNav,
        { [styles.hideMobile]: hideMobile },
        className
      )}
      {...rest}
    >
      {children}
    </div>
  );
}

interface RightNavProps extends HTMLAttributes<HTMLElement> {
  children?: ReactNode;
  className?: string;
  hideMobile?: boolean;
}

export function RightNav({
  children,
  className,
  hideMobile,
  ...rest
}: RightNavProps) {
  return (
    <div
      className={classNames(
        styles.nav,
        styles.rightNav,
        { [styles.hideMobile]: hideMobile },
        className
      )}
      {...rest}
    >
      {children}
    </div>
  );
}

interface HeaderLogoProps {
  className?: string;
}

export function HeaderLogo({ className }: HeaderLogoProps) {
  const { t } = useTranslation();

  return (
    <Link
      className={classNames(styles.headerLogo, className)}
      to="/"
      aria-label={t("Element Call Home")}
    >
      <Logo />
    </Link>
  );
}

interface RoomHeaderInfoProps {
  id: string;
  name: string;
  avatarUrl: string | null;
  encrypted: boolean;
  participants: RoomMember[];
  client: MatrixClient;
}

<<<<<<< HEAD
export function RoomHeaderInfo({ roomName }: RoomHeaderInfo) {
  return (
    <>
      <Subtitle data-testid="roomHeader_roomName" fontWeight="semiBold">
        {roomName}
      </Subtitle>
    </>
  );
}
=======
export const RoomHeaderInfo: FC<RoomHeaderInfoProps> = ({
  id,
  name,
  avatarUrl,
  encrypted,
  participants,
  client,
}) => {
  const { t } = useTranslation();
  const size = useMediaQuery("(max-width: 550px)") ? "sm" : "lg";

  return (
    <div className={styles.roomHeaderInfo} data-size={size}>
      <Avatar
        className={styles.roomAvatar}
        id={id}
        name={name}
        size={size === "sm" ? Size.SM : 56}
        src={avatarUrl ?? undefined}
      />
      <div className={styles.nameLine}>
        <Heading
          type={size === "sm" ? "body" : "heading"}
          size={size === "sm" ? "lg" : "md"}
          weight="semibold"
          data-testid="roomHeader_roomName"
        >
          {name}
        </Heading>
        <EncryptionLock encrypted={encrypted} />
      </div>
      {participants.length > 0 && (
        <div className={styles.participantsLine}>
          <Facepile client={client} members={participants} size={20} />
          {t("{{count, number}}", { count: participants.length })}
        </div>
      )}
    </div>
  );
};
>>>>>>> d483dd02
<|MERGE_RESOLUTION|>--- conflicted
+++ resolved
@@ -15,11 +15,7 @@
 */
 
 import classNames from "classnames";
-<<<<<<< HEAD
-import { HTMLAttributes, ReactNode } from "react";
-=======
 import { FC, HTMLAttributes, ReactNode } from "react";
->>>>>>> d483dd02
 import { Link } from "react-router-dom";
 import { useTranslation } from "react-i18next";
 import { MatrixClient, RoomMember } from "matrix-js-sdk/src/matrix";
@@ -27,14 +23,10 @@
 
 import styles from "./Header.module.css";
 import { ReactComponent as Logo } from "./icons/Logo.svg";
-<<<<<<< HEAD
-import { Subtitle } from "./typography/Typography";
-=======
 import { Avatar, Size } from "./Avatar";
 import { Facepile } from "./Facepile";
 import { EncryptionLock } from "./room/EncryptionLock";
 import { useMediaQuery } from "./useMediaQuery";
->>>>>>> d483dd02
 
 interface HeaderProps extends HTMLAttributes<HTMLElement> {
   children: ReactNode;
@@ -130,17 +122,6 @@
   client: MatrixClient;
 }
 
-<<<<<<< HEAD
-export function RoomHeaderInfo({ roomName }: RoomHeaderInfo) {
-  return (
-    <>
-      <Subtitle data-testid="roomHeader_roomName" fontWeight="semiBold">
-        {roomName}
-      </Subtitle>
-    </>
-  );
-}
-=======
 export const RoomHeaderInfo: FC<RoomHeaderInfoProps> = ({
   id,
   name,
@@ -180,5 +161,4 @@
       )}
     </div>
   );
-};
->>>>>>> d483dd02
+};