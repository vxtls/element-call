--- conflicted
+++ resolved
@@ -143,42 +143,7 @@
   ]);
 });
 
-<<<<<<< HEAD
-test("Can search for and send emoji with the keyboard", async () => {
-  const user = userEvent.setup();
-  const room = new MockRoom(memberUserIdAlice);
-  const rtcSession = new MockRTCSession(room, membership);
-  const { getByLabelText, getByPlaceholderText, container } = render(
-    <TestComponent rtcSession={rtcSession} />,
-  );
-  await user.click(getByLabelText("action.raise_hand_or_send_reaction"));
-  await user.click(getByLabelText("action.open_search"));
-  const searchField = getByPlaceholderText("reaction_search");
-  // Search should autofocus.
-  await user.keyboard("crickets");
-  expect(container).toMatchSnapshot();
-  act(() => {
-    fireEvent.keyDown(searchField, { key: "Enter" });
-  });
-  expect(room.testSentEvents).toEqual([
-    [
-      undefined,
-      ElementCallReactionEventType,
-      {
-        "m.relates_to": {
-          event_id: memberEventAlice,
-          rel_type: "m.reference",
-        },
-        name: "crickets",
-        emoji: "🦗",
-      },
-    ],
-  ]);
-});
-
-=======
->>>>>>> eed1b98c
-test("Can close search", async () => {
+test("Can close reaction dialog", async () => {
   const user = userEvent.setup();
   const room = new MockRoom(memberUserIdAlice);
   const rtcSession = new MockRTCSession(room, membership);
@@ -186,28 +151,7 @@
     <TestComponent rtcSession={rtcSession} />,
   );
   await user.click(getByLabelText("action.raise_hand_or_send_reaction"));
-<<<<<<< HEAD
-  await user.click(getByLabelText("action.open_search"));
-  await user.click(getByLabelText("action.close_search"));
-  expect(container).toMatchSnapshot();
-});
-
-test("Can close search with the escape key", async () => {
-  const user = userEvent.setup();
-  const room = new MockRoom(memberUserIdAlice);
-  const rtcSession = new MockRTCSession(room, membership);
-  const { getByLabelText, container, getByPlaceholderText } = render(
-    <TestComponent rtcSession={rtcSession} />,
-  );
-  await user.click(getByLabelText("action.raise_hand_or_send_reaction"));
-  await user.click(getByLabelText("action.open_search"));
-  const searchField = getByPlaceholderText("reaction_search");
-  act(() => {
-    fireEvent.keyDown(searchField, { key: "Escape" });
-  });
-=======
   await user.click(getByLabelText("action.show_more"));
   await user.click(getByLabelText("action.show_less"));
->>>>>>> eed1b98c
   expect(container).toMatchSnapshot();
 });