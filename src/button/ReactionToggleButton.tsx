--- conflicted
+++ resolved
@@ -71,40 +71,8 @@
   const [isFullyExpanded, setExpanded] = useState(false);
 
   const filteredReactionSet = useMemo(
-<<<<<<< HEAD
-    () =>
-      ReactionSet.filter(
-        (reaction) =>
-          !isSearching ||
-          (!!searchText &&
-            (reaction.name.startsWith(searchText) ||
-              reaction.alias?.some((a) => a.startsWith(searchText)))),
-      ).slice(0, ReactionsRowSize),
-    [searchText, isSearching],
-  );
-
-  const onSearchKeyDown = useCallback<KeyboardEventHandler<never>>(
-    (ev) => {
-      if (ev.key === "Enter") {
-        ev.preventDefault();
-        if (!canReact) {
-          return;
-        }
-        if (filteredReactionSet.length !== 1) {
-          return;
-        }
-        sendReaction(filteredReactionSet[0]);
-        setIsSearching(false);
-      } else if (ev.key === "Escape") {
-        ev.preventDefault();
-        setIsSearching(false);
-      }
-    },
-    [sendReaction, filteredReactionSet, canReact, setIsSearching],
-=======
     () => (isFullyExpanded ? ReactionSet : ReactionSet.slice(0, 5)),
     [isFullyExpanded],
->>>>>>> eed1b98c
   );
   const label = isHandRaised
     ? t("action.lower_hand", { keyboardShortcut: "H" })
@@ -135,37 +103,15 @@
           </Tooltip>
         </section>
         <div className={styles.verticalSeperator} />
-<<<<<<< HEAD
-        <section>
-          {isSearching ? (
-            <>
-              <Form.Root className={styles.searchForm}>
-                <Search
-                  required
-                  value={searchText}
-                  name="reactionSearch"
-                  placeholder={t("reaction_search")}
-                  onChange={onSearch}
-                  onKeyDown={onSearchKeyDown}
-                  // This is a reasonable use of autofocus, we are focusing when
-                  // the search button is clicked (which matches the Element Web reaction picker)
-                  // eslint-disable-next-line jsx-a11y/no-autofocus
-                  autoFocus
-                />
-                <CpdButton
-                  Icon={CloseIcon}
-                  aria-label={t("action.close_search")}
-                  size="sm"
-                  kind="destructive"
-                  onClick={() => setIsSearching(false)}
-                />
-              </Form.Root>
-            </>
-          ) : null}
-          <menu className={styles.reactionsMenu}>
+        <section className={styles.reactionsMenuSection}>
+          <menu
+            className={classNames(
+              isFullyExpanded && styles.reactionsMenuExpanded,
+              styles.reactionsMenu,
+            )}
+          >
             {filteredReactionSet.map((reaction, index) => (
-              <li className={styles.reactionPopupMenuItem} key={reaction.name}>
-                {/* Show the keyboard key assigned to the reaction */}
+              <li key={reaction.name}>
                 <Tooltip
                   label={
                     index < ReactionsRowSize
@@ -173,18 +119,6 @@
                       : `${reaction.name} (${index + 1})`
                   }
                 >
-=======
-        <section className={styles.reactionsMenuSection}>
-          <menu
-            className={classNames(
-              isFullyExpanded && styles.reactionsMenuExpanded,
-              styles.reactionsMenu,
-            )}
-          >
-            {filteredReactionSet.map((reaction) => (
-              <li key={reaction.name}>
-                <Tooltip label={reaction.name}>
->>>>>>> eed1b98c
                   <CpdButton
                     kind="secondary"
                     className={styles.reactionButton}
