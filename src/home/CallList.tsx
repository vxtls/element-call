/*
Copyright 2022-2024 New Vector Ltd.

SPDX-License-Identifier: AGPL-3.0-only
Please see LICENSE in the repository root for full details.
*/

import { Link } from "react-router-dom";
import { MatrixClient } from "matrix-js-sdk/src/client";
import { RoomMember } from "matrix-js-sdk/src/models/room-member";
import { Room } from "matrix-js-sdk/src/models/room";
<<<<<<< HEAD
import { FC, useCallback, MouseEvent, useState } from "react";
import { useTranslation } from "react-i18next";
import { IconButton } from "@vector-im/compound-web";
import { CloseIcon } from "@vector-im/compound-design-tokens/assets/web/icons";
import classNames from "classnames";
=======
import { FC } from "react";
import { Text } from "@vector-im/compound-web";
>>>>>>> 41a08873

import { Avatar, Size } from "../Avatar";
import styles from "./CallList.module.css";
import { getRelativeRoomUrl } from "../utils/matrix";
import { GroupCallRoom } from "./useGroupCallRooms";
import { useRoomEncryptionSystem } from "../e2ee/sharedKeyManagement";

interface CallListProps {
  rooms: GroupCallRoom[];
  client: MatrixClient;
}

export const CallList: FC<CallListProps> = ({ rooms, client }) => {
  return (
    <>
      <div className={styles.callList}>
        {rooms.map(({ room, roomName, avatarUrl, participants }) => (
          <CallTile
            key={room.roomId}
            client={client}
            name={roomName}
            avatarUrl={avatarUrl}
            room={room}
            participants={participants}
          />
        ))}
        {rooms.length > 3 && (
          <>
            <div className={styles.callTileSpacer} />
            <div className={styles.callTileSpacer} />
          </>
        )}
      </div>
    </>
  );
};
interface CallTileProps {
  name: string;
  avatarUrl: string;
  room: Room;
  participants: RoomMember[];
  client: MatrixClient;
}

const CallTile: FC<CallTileProps> = ({ name, avatarUrl, room, client }) => {
  const { t } = useTranslation();
  const roomEncryptionSystem = useRoomEncryptionSystem(room.roomId);
  const [isLeaving, setIsLeaving] = useState(false);

  const onRemove = useCallback(
    (e: MouseEvent) => {
      e.stopPropagation();
      e.preventDefault();
      setIsLeaving(true);
      client.leave(room.roomId).catch(() => setIsLeaving(false));
    },
    [room, client],
  );

  const body = (
    <>
      <Avatar id={room.roomId} name={name} size={Size.LG} src={avatarUrl} />
      <div className={styles.callInfo}>
        <Body overflowEllipsis fontWeight="semiBold">
          {name}
        </Body>
      </div>
      <IconButton
        onClick={onRemove}
        disabled={isLeaving}
        aria-label={t("action.remove")}
      >
        <CloseIcon />
      </IconButton>
    </>
  );

  return (
    <div className={styles.callTile}>
<<<<<<< HEAD
      {isLeaving ? (
        <span className={classNames(styles.callTileLink, styles.disabled)}>
          {body}
        </span>
      ) : (
        <Link
          to={getRelativeRoomUrl(room.roomId, roomEncryptionSystem, room.name)}
          className={styles.callTileLink}
        >
          {body}
        </Link>
      )}
=======
      <Link
        to={getRelativeRoomUrl(room.roomId, roomEncryptionSystem, room.name)}
        className={styles.callTileLink}
      >
        <Avatar id={room.roomId} name={name} size={Size.LG} src={avatarUrl} />
        <div className={styles.callInfo}>
          <Text weight="semibold" className={styles.callName}>
            {name}
          </Text>
        </div>
        <div className={styles.copyButtonSpacer} />
      </Link>
>>>>>>> 41a08873
    </div>
  );
};<|MERGE_RESOLUTION|>--- conflicted
+++ resolved
@@ -9,16 +9,11 @@
 import { MatrixClient } from "matrix-js-sdk/src/client";
 import { RoomMember } from "matrix-js-sdk/src/models/room-member";
 import { Room } from "matrix-js-sdk/src/models/room";
-<<<<<<< HEAD
 import { FC, useCallback, MouseEvent, useState } from "react";
 import { useTranslation } from "react-i18next";
-import { IconButton } from "@vector-im/compound-web";
+import { IconButton, Text } from "@vector-im/compound-web";
 import { CloseIcon } from "@vector-im/compound-design-tokens/assets/web/icons";
 import classNames from "classnames";
-=======
-import { FC } from "react";
-import { Text } from "@vector-im/compound-web";
->>>>>>> 41a08873
 
 import { Avatar, Size } from "../Avatar";
 import styles from "./CallList.module.css";
@@ -82,9 +77,9 @@
     <>
       <Avatar id={room.roomId} name={name} size={Size.LG} src={avatarUrl} />
       <div className={styles.callInfo}>
-        <Body overflowEllipsis fontWeight="semiBold">
+        <Text weight="semibold" className={styles.callName}>
           {name}
-        </Body>
+        </Text>
       </div>
       <IconButton
         onClick={onRemove}
@@ -98,7 +93,6 @@
 
   return (
     <div className={styles.callTile}>
-<<<<<<< HEAD
       {isLeaving ? (
         <span className={classNames(styles.callTileLink, styles.disabled)}>
           {body}
@@ -111,20 +105,6 @@
           {body}
         </Link>
       )}
-=======
-      <Link
-        to={getRelativeRoomUrl(room.roomId, roomEncryptionSystem, room.name)}
-        className={styles.callTileLink}
-      >
-        <Avatar id={room.roomId} name={name} size={Size.LG} src={avatarUrl} />
-        <div className={styles.callInfo}>
-          <Text weight="semibold" className={styles.callName}>
-            {name}
-          </Text>
-        </div>
-        <div className={styles.copyButtonSpacer} />
-      </Link>
->>>>>>> 41a08873
     </div>
   );
 };