--- conflicted
+++ resolved
@@ -9,11 +9,7 @@
 import { useHistory } from "react-router-dom";
 import { MatrixClient } from "matrix-js-sdk/src/client";
 import { useTranslation } from "react-i18next";
-<<<<<<< HEAD
-import { Dropdown, Heading } from "@vector-im/compound-web";
-=======
-import { Heading, Text } from "@vector-im/compound-web";
->>>>>>> 0d45c25e
+import { Dropdown, Heading, Text } from "@vector-im/compound-web";
 import { logger } from "matrix-js-sdk/src/logger";
 import { Button } from "@vector-im/compound-web";
 
