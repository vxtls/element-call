/*
Copyright 2023, 2024 New Vector Ltd.

SPDX-License-Identifier: AGPL-3.0-only
Please see LICENSE in the repository root for full details.
*/

import {
  type FC,
  createContext,
  useCallback,
  useContext,
  useEffect,
  useMemo,
  useRef,
  useState,
} from "react";
import { createMediaDeviceObserver } from "@livekit/components-core";
<<<<<<< HEAD
import { startWith } from "rxjs";
import { useObservableEagerState } from "observable-hooks";
=======
import { type Observable } from "rxjs";
>>>>>>> a723f10d
import { logger } from "matrix-js-sdk/src/logger";

import {
  useSetting,
  audioInput as audioInputSetting,
  audioOutput as audioOutputSetting,
  videoInput as videoInputSetting,
  type Setting,
} from "../settings/settings";

export type DeviceLabel =
  | { type: "name"; name: string }
  | { type: "number"; number: number }
  | { type: "default" };

export interface MediaDevice {
  /**
   * A map from available device IDs to labels.
   */
  available: Map<string, DeviceLabel>;
  selectedId: string | undefined;
  /**
   * The group ID of the selected device.
   */
  // This is exposed sort of ad-hoc because it's only needed for knowing when to
  // restart the tracks of default input devices, and ideally this behavior
  // would be encapsulated somehow…
  selectedGroupId: string | undefined;
  select: (deviceId: string) => void;
}

export interface MediaDevices {
  audioInput: MediaDevice;
  audioOutput: MediaDevice;
  videoInput: MediaDevice;
  startUsingDeviceNames: () => void;
  stopUsingDeviceNames: () => void;
}

function useMediaDevice(
  kind: MediaDeviceKind,
  setting: Setting<string | undefined>,
  usingNames: boolean,
): MediaDevice {
  // Make sure we don't needlessly reset to a device observer without names,
  // once permissions are already given
  const hasRequestedPermissions = useRef(false);
  const requestPermissions = usingNames || hasRequestedPermissions.current;
  hasRequestedPermissions.current ||= usingNames;

  // We use a bare device observer here rather than one of the fancy device
  // selection hooks from @livekit/components-react, because
  // useMediaDeviceSelect expects a room or track, which we don't have here, and
  // useMediaDevices provides no way to request device names.
  // Tragically, the only way to get device names out of LiveKit is to specify a
  // kind, which then results in multiple permissions requests.
  const deviceObserver = useMemo(
    () =>
      createMediaDeviceObserver(
        kind,
        () => logger.error("Error creating MediaDeviceObserver"),
        requestPermissions,
      ).pipe(startWith([])),
    [kind, requestPermissions],
  );
  const availableRaw = useObservableEagerState(deviceObserver);
  const available = useMemo(() => {
    // Sometimes browsers (particularly Firefox) can return multiple device
    // entries for the exact same device ID; using a map deduplicates them
    let available = new Map<string, DeviceLabel>(
      availableRaw.map((d, i) => [
        d.deviceId,
        d.label
          ? { type: "name", name: d.label }
          : { type: "number", number: i + 1 },
      ]),
    );
    // Create a virtual default audio output for browsers that don't have one.
    // Its device ID must be the empty string because that's what setSinkId
    // recognizes.
    if (
      kind === "audiooutput" &&
      available.size &&
      !available.has("") &&
      !available.has("default")
    )
      available = new Map([["", { type: "default" }], ...available]);
    // Note: creating virtual default input devices would be another problem
    // entirely, because requesting a media stream from deviceId "" won't
    // automatically track the default device.
    return available;
  }, [kind, availableRaw]);

  const [preferredId, select] = useSetting(setting);
  const selectedId = useMemo(() => {
    if (available.size) {
      // If the preferred device is available, use it. Or if every available
      // device ID is falsy, the browser is probably just being paranoid about
      // fingerprinting and we should still try using the preferred device.
      // Worst case it is not available and the browser will gracefully fall
      // back to some other device for us when requesting the media stream.
      // Otherwise, select the first available device.
      return (preferredId !== undefined && available.has(preferredId)) ||
        (available.size === 1 && available.has(""))
        ? preferredId
        : available.keys().next().value;
    }
    return undefined;
  }, [available, preferredId]);
  const selectedGroupId = useMemo(
    () => availableRaw.find((d) => d.deviceId === selectedId)?.groupId,
    [availableRaw, selectedId],
  );

  return useMemo(
    () => ({
      available,
      selectedId,
      selectedGroupId,
      select,
    }),
    [available, selectedId, selectedGroupId, select],
  );
}

<<<<<<< HEAD
const deviceStub: MediaDevice = {
  available: new Map(),
=======
export const deviceStub: MediaDevice = {
  available: [],
>>>>>>> a723f10d
  selectedId: undefined,
  selectedGroupId: undefined,
  select: () => {},
};
export const devicesStub: MediaDevices = {
  audioInput: deviceStub,
  audioOutput: deviceStub,
  videoInput: deviceStub,
  startUsingDeviceNames: () => {},
  stopUsingDeviceNames: () => {},
};

export const MediaDevicesContext = createContext<MediaDevices>(devicesStub);

interface Props {
  children: JSX.Element;
}

export const MediaDevicesProvider: FC<Props> = ({ children }) => {
  // Counts the number of callers currently using device names.
  const [numCallersUsingNames, setNumCallersUsingNames] = useState(0);
  const usingNames = numCallersUsingNames > 0;

  const audioInput = useMediaDevice(
    "audioinput",
    audioInputSetting,
    usingNames,
  );
  const audioOutput = useMediaDevice(
    "audiooutput",
    audioOutputSetting,
    usingNames,
  );
  const videoInput = useMediaDevice(
    "videoinput",
    videoInputSetting,
    usingNames,
  );

  const startUsingDeviceNames = useCallback(
    () => setNumCallersUsingNames((n) => n + 1),
    [setNumCallersUsingNames],
  );
  const stopUsingDeviceNames = useCallback(
    () => setNumCallersUsingNames((n) => n - 1),
    [setNumCallersUsingNames],
  );

  const context: MediaDevices = useMemo(
    () => ({
      audioInput,
      audioOutput,
      videoInput,
      startUsingDeviceNames,
      stopUsingDeviceNames,
    }),
    [
      audioInput,
      audioOutput,
      videoInput,
      startUsingDeviceNames,
      stopUsingDeviceNames,
    ],
  );

  return (
    <MediaDevicesContext.Provider value={context}>
      {children}
    </MediaDevicesContext.Provider>
  );
};

export const useMediaDevices = (): MediaDevices =>
  useContext(MediaDevicesContext);

/**
 * React hook that requests for the media devices context to be populated with
 * real device names while this component is mounted. This is not done by
 * default because it may involve requesting additional permissions from the
 * user.
 */
export const useMediaDeviceNames = (
  context: MediaDevices,
  enabled = true,
): void =>
  useEffect(() => {
    if (enabled) {
      context.startUsingDeviceNames();
      return context.stopUsingDeviceNames;
    }
  }, [context, enabled]);<|MERGE_RESOLUTION|>--- conflicted
+++ resolved
@@ -16,12 +16,8 @@
   useState,
 } from "react";
 import { createMediaDeviceObserver } from "@livekit/components-core";
-<<<<<<< HEAD
 import { startWith } from "rxjs";
 import { useObservableEagerState } from "observable-hooks";
-=======
-import { type Observable } from "rxjs";
->>>>>>> a723f10d
 import { logger } from "matrix-js-sdk/src/logger";
 
 import {
@@ -147,13 +143,8 @@
   );
 }
 
-<<<<<<< HEAD
-const deviceStub: MediaDevice = {
+export const deviceStub: MediaDevice = {
   available: new Map(),
-=======
-export const deviceStub: MediaDevice = {
-  available: [],
->>>>>>> a723f10d
   selectedId: undefined,
   selectedGroupId: undefined,
   select: () => {},
