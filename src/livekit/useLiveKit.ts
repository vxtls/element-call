--- conflicted
+++ resolved
@@ -52,7 +52,7 @@
 export function useLiveKit(
   muteStates: MuteStates,
   sfuConfig?: SFUConfig,
-  e2eeConfig?: E2EEConfig,
+  e2eeConfig?: E2EEConfig
 ): UseLivekitResult {
   const e2eeOptions = useMemo(() => {
     if (!e2eeConfig?.sharedKey) return undefined;
@@ -67,7 +67,7 @@
     if (!e2eeConfig?.sharedKey || !e2eeOptions) return;
 
     (e2eeOptions.keyProvider as ExternalE2EEKeyProvider).setKey(
-      e2eeConfig?.sharedKey,
+      e2eeConfig?.sharedKey
     );
   }, [e2eeOptions, e2eeConfig?.sharedKey]);
 
@@ -93,7 +93,7 @@
       },
       e2ee: e2eeOptions,
     }),
-    [e2eeOptions],
+    [e2eeOptions]
   );
 
   // useECConnectionState creates and publishes an audio track by hand. To keep
@@ -131,7 +131,7 @@
     },
     initialMuteStates.current.audio.enabled,
     room,
-    sfuConfig,
+    sfuConfig
   );
 
   // Unblock audio once the connection is finished
@@ -154,7 +154,6 @@
         audio: muteStates.audio.enabled,
         video: muteStates.video.enabled,
       };
-<<<<<<< HEAD
 
       enum MuteDevice {
         Microphone,
@@ -196,40 +195,6 @@
             break;
         }
         if (devEnabled !== btnEnabled && !updating) {
-=======
-      const syncMuteStateAudio = async (): Promise<void> => {
-        if (
-          participant.isMicrophoneEnabled !== buttonEnabled.current.audio &&
-          !audioMuteUpdating.current
-        ) {
-          audioMuteUpdating.current = true;
-          try {
-            await participant.setMicrophoneEnabled(buttonEnabled.current.audio);
-          } catch (e) {
-            logger.error("Failed to sync audio mute state with LiveKit", e);
-          }
-          audioMuteUpdating.current = false;
-          // await participant.setMicrophoneEnabled can return immediately in some instances,
-          // so that participant.isMicrophoneEnabled !== buttonEnabled.current.audio still holds true.
-          // This happens if the device is still in a pending state
-          // "sleeping" here makes sure we let react do its thing so that participant.isMicrophoneEnabled is updated,
-          // so we do not end up in a recursion loop.
-          await new Promise((r) => setTimeout(r, 20));
-          // Run the check again after the change is done. Because the user
-          // can update the state (presses mute button) while the device is enabling
-          // itself we need might need to update the mute state right away.
-          // This async recursion makes sure that setCamera/MicrophoneEnabled is
-          // called as little times as possible.
-          syncMuteStateAudio();
-        }
-      };
-      const syncMuteStateVideo = async (): Promise<void> => {
-        if (
-          participant.isCameraEnabled !== buttonEnabled.current.video &&
-          !videoMuteUpdating.current
-        ) {
-          videoMuteUpdating.current = true;
->>>>>>> 62471dcd
           try {
             let trackPublication;
             switch (type) {
@@ -276,14 +241,6 @@
             );
             setTimeout(() => syncMuteState(iterCount + 1, type), 1000);
           }
-<<<<<<< HEAD
-=======
-          videoMuteUpdating.current = false;
-          // see above
-          await new Promise((r) => setTimeout(r, 20));
-          // see above
-          syncMuteStateVideo();
->>>>>>> 62471dcd
         }
       };
 
@@ -312,11 +269,11 @@
           room.options.audioCaptureDefaults?.deviceId === "default"
         ) {
           const activeMicTrack = Array.from(
-            room.localParticipant.audioTracks.values(),
+            room.localParticipant.audioTracks.values()
           ).find((d) => d.source === Track.Source.Microphone)?.track;
 
           const defaultDevice = device.available.find(
-            (d) => d.deviceId === "default",
+            (d) => d.deviceId === "default"
           );
           if (
             defaultDevice &&
@@ -342,7 +299,7 @@
             room
               .switchActiveDevice(kind, id)
               .catch((e) =>
-                logger.error(`Failed to sync ${kind} device with LiveKit`, e),
+                logger.error(`Failed to sync ${kind} device with LiveKit`, e)
               );
           }
         }
