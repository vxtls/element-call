/*
Copyright 2022 Matrix.org Foundation C.I.C.

Licensed under the Apache License, Version 2.0 (the "License");
you may not use this file except in compliance with the License.
You may obtain a copy of the License at

    http://www.apache.org/licenses/LICENSE-2.0

Unless required by applicable law or agreed to in writing, software
distributed under the License is distributed on an "AS IS" BASIS,
WITHOUT WARRANTIES OR CONDITIONS OF ANY KIND, either express or implied.
See the License for the specific language governing permissions and
limitations under the License.
*/

import React, { useEffect, useCallback, useMemo, useRef } from "react";
import { usePreventScroll } from "@react-aria/overlays";
import useMeasure from "react-use-measure";
import { ResizeObserver } from "@juggle/resize-observer";
import { MatrixClient } from "matrix-js-sdk/src/client";
import { RoomMember } from "matrix-js-sdk/src/models/room-member";
import { GroupCall } from "matrix-js-sdk/src/webrtc/groupCall";
import { CallFeed } from "matrix-js-sdk/src/webrtc/callFeed";
import classNames from "classnames";
import { useTranslation } from "react-i18next";
import { JoinRule } from "matrix-js-sdk/src/@types/partials";

import type { IWidgetApiRequest } from "matrix-widget-api";
import styles from "./InCallView.module.css";
import {
  HangupButton,
  MicButton,
  VideoButton,
  ScreenshareButton,
} from "../button";
import {
  Header,
  LeftNav,
  RightNav,
  RoomHeaderInfo,
  VersionMismatchWarning,
} from "../Header";
import { VideoGrid, useVideoGridLayout } from "../video-grid/VideoGrid";
import { VideoTileContainer } from "../video-grid/VideoTileContainer";
import { GroupCallInspector } from "./GroupCallInspector";
import { OverflowMenu } from "./OverflowMenu";
import { GridLayoutMenu } from "./GridLayoutMenu";
import { Avatar } from "../Avatar";
import { UserMenuContainer } from "../UserMenuContainer";
import { useRageshakeRequestModal } from "../settings/submit-rageshake";
import { RageshakeRequestModal } from "./RageshakeRequestModal";
import { useMediaHandler } from "../settings/useMediaHandler";
import { useShowInspector, useSpatialAudio } from "../settings/useSetting";
import { useModalTriggerState } from "../Modal";
import { useAudioContext } from "../video-grid/useMediaStream";
import { useFullscreen } from "../video-grid/useFullscreen";
import { AudioContainer } from "../video-grid/AudioContainer";
import { useAudioOutputDevice } from "../video-grid/useAudioOutputDevice";
import { widget, ElementWidgetActions } from "../widget";
<<<<<<< HEAD
import { useJoinRule } from "./useJoinRule";
=======
import { useUrlParams } from "../UrlParams";
>>>>>>> ce86a6f1

const canScreenshare = "getDisplayMedia" in (navigator.mediaDevices ?? {});
// There is currently a bug in Safari our our code with cloning and sending MediaStreams
// or with getUsermedia and getDisplaymedia being used within the same session.
// For now we can disable screensharing in Safari.
const isSafari = /^((?!chrome|android).)*safari/i.test(navigator.userAgent);

interface Props {
  client: MatrixClient;
  groupCall: GroupCall;
  roomName: string;
  avatarUrl: string;
  microphoneMuted: boolean;
  localVideoMuted: boolean;
  toggleLocalVideoMuted: () => void;
  toggleMicrophoneMuted: () => void;
  toggleScreensharing: () => void;
  userMediaFeeds: CallFeed[];
  activeSpeaker: string;
  onLeave: () => void;
  isScreensharing: boolean;
  screenshareFeeds: CallFeed[];
  localScreenshareFeed: CallFeed;
  roomIdOrAlias: string;
  unencryptedEventsFromUsers: Set<string>;
  hideHeader: boolean;
}

export interface Participant {
  id: string;
  focused: boolean;
  presenter: boolean;
  callFeed?: CallFeed;
  isLocal?: boolean;
}

export function InCallView({
  client,
  groupCall,
  roomName,
  avatarUrl,
  microphoneMuted,
  localVideoMuted,
  toggleLocalVideoMuted,
  toggleMicrophoneMuted,
  userMediaFeeds,
  activeSpeaker,
  onLeave,
  toggleScreensharing,
  isScreensharing,
  screenshareFeeds,
  localScreenshareFeed,
  roomIdOrAlias,
  unencryptedEventsFromUsers,
  hideHeader,
}: Props) {
  const { t } = useTranslation();
  usePreventScroll();
  const joinRule = useJoinRule(groupCall.room);

  const containerRef1 = useRef<HTMLDivElement | null>(null);
  const [containerRef2, bounds] = useMeasure({ polyfill: ResizeObserver });
  // Merge the refs so they can attach to the same element
  const containerRef = useCallback(
    (el: HTMLDivElement) => {
      containerRef1.current = el;
      containerRef2(el);
    },
    [containerRef1, containerRef2]
  );

  const { layout, setLayout } = useVideoGridLayout(screenshareFeeds.length > 0);
  const { toggleFullscreen, fullscreenParticipant } =
    useFullscreen(containerRef1);

  const [spatialAudio] = useSpatialAudio();

  const [audioContext, audioDestination, audioRef] = useAudioContext();
  const { audioOutput } = useMediaHandler();
  const [showInspector] = useShowInspector();

  const { modalState: feedbackModalState, modalProps: feedbackModalProps } =
    useModalTriggerState();

  useAudioOutputDevice(audioRef, audioOutput);

  const { hideScreensharing } = useUrlParams();

  useEffect(() => {
    widget?.api.transport.send(
      layout === "freedom"
        ? ElementWidgetActions.TileLayout
        : ElementWidgetActions.SpotlightLayout,
      {}
    );
  }, [layout]);

  useEffect(() => {
    if (widget) {
      const onTileLayout = async (ev: CustomEvent<IWidgetApiRequest>) => {
        setLayout("freedom");
        await widget.api.transport.reply(ev.detail, {});
      };
      const onSpotlightLayout = async (ev: CustomEvent<IWidgetApiRequest>) => {
        setLayout("spotlight");
        await widget.api.transport.reply(ev.detail, {});
      };

      widget.lazyActions.on(ElementWidgetActions.TileLayout, onTileLayout);
      widget.lazyActions.on(
        ElementWidgetActions.SpotlightLayout,
        onSpotlightLayout
      );

      return () => {
        widget.lazyActions.off(ElementWidgetActions.TileLayout, onTileLayout);
        widget.lazyActions.off(
          ElementWidgetActions.SpotlightLayout,
          onSpotlightLayout
        );
      };
    }
  }, [setLayout]);

  const items = useMemo(() => {
    const participants: Participant[] = [];

    for (const callFeed of userMediaFeeds) {
      participants.push({
        id: callFeed.stream.id,
        callFeed,
        focused:
          screenshareFeeds.length === 0 && callFeed.userId === activeSpeaker,
        isLocal: callFeed.isLocal(),
        presenter: false,
      });
    }

    for (const callFeed of screenshareFeeds) {
      const userMediaItem = participants.find(
        (item) => item.callFeed.userId === callFeed.userId
      );

      if (userMediaItem) {
        userMediaItem.presenter = true;
      }

      participants.push({
        id: callFeed.stream.id,
        callFeed,
        focused: true,
        isLocal: callFeed.isLocal(),
        presenter: false,
      });
    }

    return participants;
  }, [userMediaFeeds, activeSpeaker, screenshareFeeds]);

  // The maximised participant: either the participant that the user has
  // manually put in fullscreen, or the focused (active) participant if the
  // window is too small to show everyone
  const maximisedParticipant = useMemo(
    () =>
      fullscreenParticipant ?? (bounds.height <= 400 && bounds.width <= 400)
        ? items.find((item) => item.focused) ??
          items.find((item) => item.callFeed) ??
          null
        : null,
    [fullscreenParticipant, bounds, items]
  );

  const reducedControls = bounds.width <= 400;

  const renderAvatar = useCallback(
    (roomMember: RoomMember, width: number, height: number) => {
      const avatarUrl = roomMember.user?.avatarUrl;
      const size = Math.round(Math.min(width, height) / 2);

      return (
        <Avatar
          key={roomMember.userId}
          size={size}
          src={avatarUrl}
          fallback={roomMember.name.slice(0, 1).toUpperCase()}
          className={styles.avatar}
        />
      );
    },
    []
  );

  const renderContent = (): JSX.Element => {
    if (items.length === 0) {
      return (
        <div className={styles.centerMessage}>
          <p>{t("Waiting for other participants…")}</p>
        </div>
      );
    }
    if (maximisedParticipant) {
      return (
        <VideoTileContainer
          height={bounds.height}
          width={bounds.width}
          key={maximisedParticipant.id}
          item={maximisedParticipant}
          getAvatar={renderAvatar}
          audioContext={audioContext}
          audioDestination={audioDestination}
          disableSpeakingIndicator={true}
          maximised={Boolean(maximisedParticipant)}
          fullscreen={maximisedParticipant === fullscreenParticipant}
          onFullscreen={toggleFullscreen}
        />
      );
    }

    return (
      <VideoGrid items={items} layout={layout} disableAnimations={isSafari}>
        {({ item, ...rest }: { item: Participant; [x: string]: unknown }) => (
          <VideoTileContainer
            key={item.id}
            item={item}
            getAvatar={renderAvatar}
            audioContext={audioContext}
            audioDestination={audioDestination}
            disableSpeakingIndicator={items.length < 3}
            maximised={false}
            fullscreen={false}
            onFullscreen={toggleFullscreen}
            {...rest}
          />
        )}
      </VideoGrid>
    );
  };

  const {
    modalState: rageshakeRequestModalState,
    modalProps: rageshakeRequestModalProps,
  } = useRageshakeRequestModal(groupCall.room.roomId);

  const containerClasses = classNames(styles.inRoom, {
    [styles.maximised]: maximisedParticipant,
  });

  return (
    <div className={containerClasses} ref={containerRef}>
      <audio ref={audioRef} />
      {(!spatialAudio || maximisedParticipant) && (
        <AudioContainer
          items={items}
          audioContext={audioContext}
          audioDestination={audioDestination}
        />
      )}
      {!hideHeader && !maximisedParticipant && (
        <Header>
          <LeftNav>
            <RoomHeaderInfo roomName={roomName} avatarUrl={avatarUrl} />
            <VersionMismatchWarning
              users={unencryptedEventsFromUsers}
              room={groupCall.room}
            />
          </LeftNav>
          <RightNav>
            <GridLayoutMenu layout={layout} setLayout={setLayout} />
            <UserMenuContainer preventNavigation />
          </RightNav>
        </Header>
      )}
      {renderContent()}
      <div className={styles.footer}>
        <MicButton muted={microphoneMuted} onPress={toggleMicrophoneMuted} />
        <VideoButton muted={localVideoMuted} onPress={toggleLocalVideoMuted} />
        {canScreenshare &&
          !hideScreensharing &&
          !isSafari &&
          !reducedControls && (
            <ScreenshareButton
              enabled={isScreensharing}
              onPress={toggleScreensharing}
            />
          )}
        {!reducedControls && (
          <OverflowMenu
            inCall
            roomIdOrAlias={roomIdOrAlias}
            groupCall={groupCall}
            showInvite={joinRule === JoinRule.Public}
            feedbackModalState={feedbackModalState}
            feedbackModalProps={feedbackModalProps}
          />
        )}
        <HangupButton onPress={onLeave} />
      </div>
      <GroupCallInspector
        client={client}
        groupCall={groupCall}
        show={showInspector}
      />
      {rageshakeRequestModalState.isOpen && (
        <RageshakeRequestModal
          {...rageshakeRequestModalProps}
          roomIdOrAlias={roomIdOrAlias}
        />
      )}
    </div>
  );
}<|MERGE_RESOLUTION|>--- conflicted
+++ resolved
@@ -58,11 +58,8 @@
 import { AudioContainer } from "../video-grid/AudioContainer";
 import { useAudioOutputDevice } from "../video-grid/useAudioOutputDevice";
 import { widget, ElementWidgetActions } from "../widget";
-<<<<<<< HEAD
 import { useJoinRule } from "./useJoinRule";
-=======
 import { useUrlParams } from "../UrlParams";
->>>>>>> ce86a6f1
 
 const canScreenshare = "getDisplayMedia" in (navigator.mediaDevices ?? {});
 // There is currently a bug in Safari our our code with cloning and sending MediaStreams
