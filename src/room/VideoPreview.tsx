/*
Copyright 2022 - 2023 New Vector Ltd

Licensed under the Apache License, Version 2.0 (the "License");
you may not use this file except in compliance with the License.
You may obtain a copy of the License at

    http://www.apache.org/licenses/LICENSE-2.0

Unless required by applicable law or agreed to in writing, software
distributed under the License is distributed on an "AS IS" BASIS,
WITHOUT WARRANTIES OR CONDITIONS OF ANY KIND, either express or implied.
See the License for the specific language governing permissions and
limitations under the License.
*/

import React, { useCallback } from "react";
import useMeasure from "react-use-measure";
import { ResizeObserver } from "@juggle/resize-observer";
<<<<<<< HEAD
import { Track } from "livekit-client";

import { MicButton, VideoButton } from "../button";
import { OverflowMenu } from "./OverflowMenu";
=======
import { GroupCallState } from "matrix-js-sdk/src/webrtc/groupCall";
import { MatrixClient } from "matrix-js-sdk/src/client";
import { useTranslation } from "react-i18next";
import { OverlayTriggerState } from "@react-stately/overlays";

import { MicButton, SettingsButton, VideoButton } from "../button";
import { useMediaStream } from "../video-grid/useMediaStream";
>>>>>>> f070ab7f
import { Avatar } from "../Avatar";
import styles from "./VideoPreview.module.css";
import { useModalTriggerState } from "../Modal";
<<<<<<< HEAD
import { MediaDevicesState } from "../settings/mediaDevices";

export type MatrixInfo = {
  userName: string;
  avatarUrl: string;
  roomName: string;
  roomId: string;
};

export type MediaInfo = {
  track: Track; // TODO: Replace it by a more generic `CallFeed` type from JS SDK once we generalise the types.
  muted: boolean;
  toggle: () => void;
};

export type LocalMediaInfo = {
  audio?: MediaInfo;
  video?: MediaInfo;
};
=======
import { SettingsModal } from "../settings/SettingsModal";
>>>>>>> f070ab7f

interface Props {
  matrixInfo: MatrixInfo;
  mediaDevices: MediaDevicesState;
  localMediaInfo: LocalMediaInfo;
}

export function VideoPreview({
  matrixInfo,
  mediaDevices,
  localMediaInfo,
}: Props) {
  const [previewRef, previewBounds] = useMeasure({ polyfill: ResizeObserver });
<<<<<<< HEAD
  const { modalState: feedbackModalState, modalProps: feedbackModalProps } =
    useModalTriggerState();
=======
  const avatarSize = (previewBounds.height - 66) / 2;

  const {
    modalState: settingsModalState,
    modalProps: settingsModalProps,
  }: {
    modalState: OverlayTriggerState;
    modalProps: {
      isOpen: boolean;
      onClose: () => void;
    };
  } = useModalTriggerState();

  const openSettings = useCallback(() => {
    settingsModalState.open();
  }, [settingsModalState]);
>>>>>>> f070ab7f

  const mediaElement = React.useRef(null);
  React.useEffect(() => {
    if (mediaElement.current) {
      localMediaInfo.video?.track.attach(mediaElement.current);
    }
    return () => {
      localMediaInfo.video?.track.detach();
    };
  }, [localMediaInfo.video?.track, mediaElement]);

  return (
    <div className={styles.preview} ref={previewRef}>
<<<<<<< HEAD
      <video ref={mediaElement} muted playsInline disablePictureInPicture />
      <>
        {(localMediaInfo.video?.muted ?? true) && (
          <div className={styles.avatarContainer}>
            <Avatar
              size={(previewBounds.height - 66) / 2}
              src={matrixInfo.avatarUrl}
              fallback={matrixInfo.userName.slice(0, 1).toUpperCase()}
            />
          </div>
        )}
        <div className={styles.previewButtons}>
          {localMediaInfo.audio && (
=======
      <video
        ref={videoRef}
        muted
        playsInline
        disablePictureInPicture
        data-testid="preview_video"
      />
      {state === GroupCallState.LocalCallFeedUninitialized && (
        <Body fontWeight="semiBold" className={styles.cameraPermissions}>
          {t("Camera/microphone permissions needed to join the call.")}
        </Body>
      )}
      {state === GroupCallState.InitializingLocalCallFeed && (
        <Body fontWeight="semiBold" className={styles.cameraPermissions}>
          {t("Accept camera/microphone permissions to join the call.")}
        </Body>
      )}
      {state === GroupCallState.LocalCallFeedInitialized && (
        <>
          {localVideoMuted && (
            <div className={styles.avatarContainer}>
              <Avatar
                size={avatarSize}
                src={avatarUrl}
                fallback={displayName.slice(0, 1).toUpperCase()}
              />
            </div>
          )}
          <div className={styles.previewButtons}>
>>>>>>> f070ab7f
            <MicButton
              muted={localMediaInfo.audio?.muted}
              onPress={localMediaInfo.audio?.toggle}
            />
          )}
          {localMediaInfo.video && (
            <VideoButton
              muted={localMediaInfo.video?.muted}
              onPress={localMediaInfo.video?.toggle}
            />
<<<<<<< HEAD
          )}
          <OverflowMenu
            roomId={matrixInfo.roomId}
            mediaDevices={mediaDevices}
            feedbackModalState={feedbackModalState}
            feedbackModalProps={feedbackModalProps}
            inCall={false}
            showInvite={false}
          />
        </div>
      </>
=======
            <SettingsButton onPress={openSettings} />
          </div>
        </>
      )}
      {settingsModalState.isOpen && (
        <SettingsModal client={client} {...settingsModalProps} />
      )}
>>>>>>> f070ab7f
    </div>
  );
}<|MERGE_RESOLUTION|>--- conflicted
+++ resolved
@@ -17,31 +17,22 @@
 import React, { useCallback } from "react";
 import useMeasure from "react-use-measure";
 import { ResizeObserver } from "@juggle/resize-observer";
-<<<<<<< HEAD
 import { Track } from "livekit-client";
-
-import { MicButton, VideoButton } from "../button";
-import { OverflowMenu } from "./OverflowMenu";
-=======
-import { GroupCallState } from "matrix-js-sdk/src/webrtc/groupCall";
-import { MatrixClient } from "matrix-js-sdk/src/client";
-import { useTranslation } from "react-i18next";
 import { OverlayTriggerState } from "@react-stately/overlays";
 
 import { MicButton, SettingsButton, VideoButton } from "../button";
-import { useMediaStream } from "../video-grid/useMediaStream";
->>>>>>> f070ab7f
 import { Avatar } from "../Avatar";
 import styles from "./VideoPreview.module.css";
 import { useModalTriggerState } from "../Modal";
-<<<<<<< HEAD
+import { SettingsModal } from "../settings/SettingsModal";
 import { MediaDevicesState } from "../settings/mediaDevices";
+import { useClient } from "../ClientContext";
 
 export type MatrixInfo = {
   userName: string;
   avatarUrl: string;
   roomName: string;
-  roomId: string;
+  roomIdOrAlias: string;
 };
 
 export type MediaInfo = {
@@ -54,9 +45,6 @@
   audio?: MediaInfo;
   video?: MediaInfo;
 };
-=======
-import { SettingsModal } from "../settings/SettingsModal";
->>>>>>> f070ab7f
 
 interface Props {
   matrixInfo: MatrixInfo;
@@ -69,12 +57,8 @@
   mediaDevices,
   localMediaInfo,
 }: Props) {
+  const { client } = useClient();
   const [previewRef, previewBounds] = useMeasure({ polyfill: ResizeObserver });
-<<<<<<< HEAD
-  const { modalState: feedbackModalState, modalProps: feedbackModalProps } =
-    useModalTriggerState();
-=======
-  const avatarSize = (previewBounds.height - 66) / 2;
 
   const {
     modalState: settingsModalState,
@@ -90,7 +74,6 @@
   const openSettings = useCallback(() => {
     settingsModalState.open();
   }, [settingsModalState]);
->>>>>>> f070ab7f
 
   const mediaElement = React.useRef(null);
   React.useEffect(() => {
@@ -104,7 +87,6 @@
 
   return (
     <div className={styles.preview} ref={previewRef}>
-<<<<<<< HEAD
       <video ref={mediaElement} muted playsInline disablePictureInPicture />
       <>
         {(localMediaInfo.video?.muted ?? true) && (
@@ -118,37 +100,6 @@
         )}
         <div className={styles.previewButtons}>
           {localMediaInfo.audio && (
-=======
-      <video
-        ref={videoRef}
-        muted
-        playsInline
-        disablePictureInPicture
-        data-testid="preview_video"
-      />
-      {state === GroupCallState.LocalCallFeedUninitialized && (
-        <Body fontWeight="semiBold" className={styles.cameraPermissions}>
-          {t("Camera/microphone permissions needed to join the call.")}
-        </Body>
-      )}
-      {state === GroupCallState.InitializingLocalCallFeed && (
-        <Body fontWeight="semiBold" className={styles.cameraPermissions}>
-          {t("Accept camera/microphone permissions to join the call.")}
-        </Body>
-      )}
-      {state === GroupCallState.LocalCallFeedInitialized && (
-        <>
-          {localVideoMuted && (
-            <div className={styles.avatarContainer}>
-              <Avatar
-                size={avatarSize}
-                src={avatarUrl}
-                fallback={displayName.slice(0, 1).toUpperCase()}
-              />
-            </div>
-          )}
-          <div className={styles.previewButtons}>
->>>>>>> f070ab7f
             <MicButton
               muted={localMediaInfo.audio?.muted}
               onPress={localMediaInfo.audio?.toggle}
@@ -159,27 +110,17 @@
               muted={localMediaInfo.video?.muted}
               onPress={localMediaInfo.video?.toggle}
             />
-<<<<<<< HEAD
           )}
-          <OverflowMenu
-            roomId={matrixInfo.roomId}
-            mediaDevices={mediaDevices}
-            feedbackModalState={feedbackModalState}
-            feedbackModalProps={feedbackModalProps}
-            inCall={false}
-            showInvite={false}
-          />
+          <SettingsButton onPress={openSettings} />
         </div>
       </>
-=======
-            <SettingsButton onPress={openSettings} />
-          </div>
-        </>
+      {settingsModalState.isOpen && (
+        <SettingsModal
+          client={client}
+          mediaDevices={mediaDevices}
+          {...settingsModalProps}
+        />
       )}
-      {settingsModalState.isOpen && (
-        <SettingsModal client={client} {...settingsModalProps} />
-      )}
->>>>>>> f070ab7f
     </div>
   );
 }