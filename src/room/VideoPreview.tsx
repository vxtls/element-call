--- conflicted
+++ resolved
@@ -103,52 +103,9 @@
     };
   }, [videoTrack]);
 
-<<<<<<< HEAD
-  const onAudioPress = useCallback(
-    () => muteStates.audio.setEnabled?.((e) => !e),
-    [muteStates]
-  );
-  const onVideoPress = useCallback(
-    () => muteStates.video.setEnabled?.((e) => !e),
-    [muteStates]
-  );
-
-  return (
-    <div className={styles.preview} ref={previewRef}>
-      <video
-        data-testid="preview_video"
-        ref={videoEl}
-        muted
-        playsInline
-        disablePictureInPicture
-      />
-      <>
-        {!muteStates.video.enabled && (
-          <div className={styles.avatarContainer}>
-            <Avatar
-              id={matrixInfo.userId}
-              name={matrixInfo.displayName}
-              size={(previewBounds.height - 66) / 2}
-              src={matrixInfo.avatarUrl}
-            />
-          </div>
-        )}
-        <div className={styles.previewButtons}>
-          <VideoButton
-            muted={!muteStates.video.enabled}
-            onPress={onVideoPress}
-            disabled={muteStates.video.setEnabled === null}
-            data-testid="preview_videomute"
-          />
-          <MicButton
-            muted={!muteStates.audio.enabled}
-            onPress={onAudioPress}
-            disabled={muteStates.audio.setEnabled === null}
-            data-testid="preview_mute"
-=======
   const content = (
     <>
-      <video ref={videoEl} muted playsInline disablePictureInPicture />
+      <video data-testid="preview_video" ref={videoEl} muted playsInline disablePictureInPicture />
       {!muteStates.video.enabled && (
         <div className={styles.avatarContainer}>
           <Avatar
@@ -156,7 +113,6 @@
             name={matrixInfo.displayName}
             size={Math.min(previewBounds.width, previewBounds.height) / 2}
             src={matrixInfo.avatarUrl}
->>>>>>> ac6747bb
           />
         </div>
       )}
