--- conflicted
+++ resolved
@@ -32,13 +32,9 @@
 import { translatedError } from "../TranslatedError";
 import { widget } from "../widget";
 
-<<<<<<< HEAD
-interface GroupCallLoadState {
-=======
 const STATS_COLLECT_INTERVAL_TIME_MS = 10000;
 
 export interface GroupCallLoadState {
->>>>>>> f070ab7f
   loading: boolean;
   error?: Error;
   groupCall?: GroupCall;
