--- conflicted
+++ resolved
@@ -43,6 +43,7 @@
   switchMap,
   switchScan,
   take,
+  throttleTime,
   timer,
   withLatestFrom,
 } from "rxjs";
@@ -232,7 +233,6 @@
     encryptionSystem: EncryptionSystem,
     livekitRoom: LivekitRoom,
   ) {
-<<<<<<< HEAD
     this.participant = new BehaviorSubject(participant);
 
     if (participant && participant.isLocal) {
@@ -241,6 +241,7 @@
         member,
         this.participant.asObservable() as Observable<LocalParticipant>,
         encryptionSystem,
+        livekitRoom,
       );
     } else {
       this.vm = new RemoteUserMediaViewModel(
@@ -250,25 +251,9 @@
           RemoteParticipant | undefined
         >,
         encryptionSystem,
+        livekitRoom,
       );
     }
-=======
-    this.vm = participant.isLocal
-      ? new LocalUserMediaViewModel(
-          id,
-          member,
-          participant as LocalParticipant,
-          encryptionSystem,
-          livekitRoom,
-        )
-      : new RemoteUserMediaViewModel(
-          id,
-          member,
-          participant as RemoteParticipant,
-          encryptionSystem,
-          livekitRoom,
-        );
->>>>>>> c45f7242
 
     this.speaker = this.vm.speaking.pipe(
       // Require 1 s of continuous speaking to become a speaker, and 60 s of
@@ -512,6 +497,7 @@
                       member,
                       participant,
                       this.encryptionSystem,
+                      this.livekitRoom
                     ),
                 ];
               }
@@ -528,24 +514,6 @@
                       this.livekitRoom,
                     ),
                 ];
-<<<<<<< HEAD
-=======
-
-                if (p.isScreenShareEnabled) {
-                  const screenShareId = `${userMediaId}:screen-share`;
-                  yield [
-                    screenShareId,
-                    prevItems.get(screenShareId) ??
-                      new ScreenShare(
-                        screenShareId,
-                        member,
-                        p,
-                        this.encryptionSystem,
-                        this.livekitRoom,
-                      ),
-                  ];
-                }
->>>>>>> c45f7242
               }
             }
           }.bind(this)(),
@@ -636,7 +604,6 @@
       this.scope.state(),
     );
 
-<<<<<<< HEAD
   private readonly hasRemoteScreenShares: Observable<boolean> =
     this.screenShares.pipe(
       map((ms) => ms.some((m) => !m.vm.local)),
@@ -680,43 +647,6 @@
     this.scope.state(),
     throttleTime(1600, undefined, { leading: true, trailing: true }),
   );
-=======
-  private readonly spotlightSpeaker: Observable<UserMediaViewModel> =
-    this.userMedia.pipe(
-      switchMap((mediaItems) =>
-        mediaItems.length === 0
-          ? of([])
-          : combineLatest(
-              mediaItems.map((m) =>
-                m.vm.speaking.pipe(map((s) => [m, s] as const)),
-              ),
-            ),
-      ),
-      scan<(readonly [UserMedia, boolean])[], UserMedia, null>(
-        (prev, mediaItems) => {
-          // Only remote users that are still in the call should be sticky
-          const [stickyMedia, stickySpeaking] =
-            (!prev?.vm.local && mediaItems.find(([m]) => m === prev)) || [];
-          // Decide who to spotlight:
-          // If the previous speaker is still speaking, stick with them rather
-          // than switching eagerly to someone else
-          return stickySpeaking
-            ? stickyMedia!
-            : // Otherwise, select any remote user who is speaking
-              (mediaItems.find(([m, s]) => !m.vm.local && s)?.[0] ??
-                // Otherwise, stick with the person who was last speaking
-                stickyMedia ??
-                // Otherwise, spotlight an arbitrary remote user
-                mediaItems.find(([m]) => !m.vm.local)?.[0] ??
-                // Otherwise, spotlight the local user
-                mediaItems.find(([m]) => m.vm.local)![0]);
-        },
-        null,
-      ),
-      map((speaker) => speaker.vm),
-      this.scope.state(),
-    );
->>>>>>> c45f7242
 
   private readonly grid: Observable<UserMediaViewModel[]> = this.userMedia.pipe(
     switchMap((mediaItems) => {
