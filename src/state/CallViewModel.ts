--- conflicted
+++ resolved
@@ -775,14 +775,8 @@
     }),
   );
 
-<<<<<<< HEAD
-  private spotlightLandscapeLayout: Observable<LayoutMedia> = combineLatest(
-    [this.grid, this.spotlight],
-    (grid, spotlight) => ({
-=======
   private readonly spotlightLandscapeLayoutMedia: Observable<SpotlightLandscapeLayoutMedia> =
     combineLatest([this.grid, this.spotlight], (grid, spotlight) => ({
->>>>>>> 6e5c4687
       type: "spotlight-landscape",
       spotlight,
       grid,
