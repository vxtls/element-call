--- conflicted
+++ resolved
@@ -94,11 +94,7 @@
       },
       [vm],
     );
-<<<<<<< HEAD
-    const { raisedHands, reactions } = useReactions();
-=======
-    const { raisedHands, lowerHand } = useReactions();
->>>>>>> bbdb48a7
+    const { raisedHands, lowerHand, reactions } = useReactions();
 
     const MicIcon = audioEnabled ? MicOnSolidIcon : MicOffSolidIcon;
 
@@ -117,13 +113,10 @@
     );
 
     const handRaised: Date | undefined = raisedHands[vm.member?.userId ?? ""];
-<<<<<<< HEAD
     const currentReaction: ReactionOption | undefined =
       reactions[vm.member?.userId ?? ""];
-=======
     const raisedHandOnClick =
       vm.local && handRaised ? (): void => void lowerHand() : undefined;
->>>>>>> bbdb48a7
 
     const showSpeaking = showSpeakingIndicators && speaking;
 
@@ -167,11 +160,8 @@
           </Menu>
         }
         raisedHandTime={handRaised}
-<<<<<<< HEAD
         currentReaction={currentReaction}
-=======
         raisedHandOnClick={raisedHandOnClick}
->>>>>>> bbdb48a7
         {...props}
       />
     );
