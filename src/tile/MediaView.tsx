/*
Copyright 2024 New Vector Ltd.

SPDX-License-Identifier: AGPL-3.0-only
Please see LICENSE in the repository root for full details.
*/

import { TrackReferenceOrPlaceholder } from "@livekit/components-core";
import { animated } from "@react-spring/web";
import { RoomMember } from "matrix-js-sdk/src/matrix";
import { ComponentProps, ReactNode, forwardRef } from "react";
import { useTranslation } from "react-i18next";
import classNames from "classnames";
import { VideoTrack } from "@livekit/components-react";
import { Text, Tooltip } from "@vector-im/compound-web";
import { ErrorIcon } from "@vector-im/compound-design-tokens/assets/web/icons";

import styles from "./MediaView.module.css";
import { Avatar } from "../Avatar";
import { EncryptionStatus } from "../state/MediaViewModel";
import { RaisedHandIndicator } from "../reactions/RaisedHandIndicator";
import { showHandRaisedTimer, useSetting } from "../settings/settings";
import { ReactionOption } from "../reactions";
import { ReactionIndicator } from "../reactions/ReactionIndicator";

interface Props extends ComponentProps<typeof animated.div> {
  className?: string;
  style?: ComponentProps<typeof animated.div>["style"];
  targetWidth: number;
  targetHeight: number;
  video: TrackReferenceOrPlaceholder;
  videoFit: "cover" | "contain";
  mirror: boolean;
  member: RoomMember | undefined;
  videoEnabled: boolean;
  unencryptedWarning: boolean;
  encryptionStatus: EncryptionStatus;
  nameTagLeadingIcon?: ReactNode;
  displayName: string;
  primaryButton?: ReactNode;
  raisedHandTime?: Date;
<<<<<<< HEAD
  currentReaction?: ReactionOption;
=======
  raisedHandOnClick?: () => void;
>>>>>>> bbdb48a7
}

export const MediaView = forwardRef<HTMLDivElement, Props>(
  (
    {
      className,
      style,
      targetWidth,
      targetHeight,
      video,
      videoFit,
      mirror,
      member,
      videoEnabled,
      unencryptedWarning,
      nameTagLeadingIcon,
      displayName,
      primaryButton,
      encryptionStatus,
      raisedHandTime,
<<<<<<< HEAD
      currentReaction,
=======
      raisedHandOnClick,
>>>>>>> bbdb48a7
      ...props
    },
    ref,
  ) => {
    const { t } = useTranslation();
    const [handRaiseTimerVisible] = useSetting(showHandRaisedTimer);

    const avatarSize = Math.round(Math.min(targetWidth, targetHeight) / 2);

    return (
      <animated.div
        className={classNames(styles.media, className, {
          [styles.mirror]: mirror,
          [styles.videoMuted]: !videoEnabled,
        })}
        style={style}
        ref={ref}
        data-testid="videoTile"
        data-video-fit={videoFit}
        {...props}
      >
        <div className={styles.bg}>
          <Avatar
            id={member?.userId ?? displayName}
            name={displayName}
            size={avatarSize}
            src={member?.getMxcAvatarUrl()}
            className={styles.avatar}
          />
          {video.publication !== undefined && (
            <VideoTrack
              trackRef={video}
              // There's no reason for this to be focusable
              tabIndex={-1}
              disablePictureInPicture
            />
          )}
        </div>
        <div className={styles.fg}>
<<<<<<< HEAD
          <div className={styles.reactionSet}>
            <RaisedHandIndicator
              raisedHandTime={raisedHandTime}
              miniature={avatarSize < 96}
              showTimer={handRaiseTimerVisible}
            />
            {currentReaction && (
              <ReactionIndicator
                miniature={avatarSize < 96}
                emoji={currentReaction.emoji}
              />
            )}
          </div>
=======
          {encryptionStatus !== EncryptionStatus.Okay && (
            <div className={styles.status}>
              <Text as="span" size="sm" weight="medium" className={styles.name}>
                {encryptionStatus === EncryptionStatus.Connecting &&
                  t("e2ee_encryption_status.connecting")}
                {encryptionStatus === EncryptionStatus.KeyMissing &&
                  t("e2ee_encryption_status.key_missing")}
                {encryptionStatus === EncryptionStatus.KeyInvalid &&
                  t("e2ee_encryption_status.key_invalid")}
                {encryptionStatus === EncryptionStatus.PasswordInvalid &&
                  t("e2ee_encryption_status.password_invalid")}
              </Text>
            </div>
          )}
          <RaisedHandIndicator
            raisedHandTime={raisedHandTime}
            miniature={avatarSize < 96}
            showTimer={handRaiseTimerVisible}
            onClick={raisedHandOnClick}
          />
>>>>>>> bbdb48a7
          <div className={styles.nameTag}>
            {nameTagLeadingIcon}
            <Text as="span" size="sm" weight="medium" className={styles.name}>
              {displayName}
            </Text>
            {unencryptedWarning && (
              <Tooltip
                label={t("common.unencrypted")}
                placement="bottom"
                isTriggerInteractive={false}
              >
                <ErrorIcon
                  width={20}
                  height={20}
                  className={styles.errorIcon}
                />
              </Tooltip>
            )}
          </div>
          {primaryButton}
        </div>
      </animated.div>
    );
  },
);

MediaView.displayName = "MediaView";<|MERGE_RESOLUTION|>--- conflicted
+++ resolved
@@ -39,11 +39,8 @@
   displayName: string;
   primaryButton?: ReactNode;
   raisedHandTime?: Date;
-<<<<<<< HEAD
   currentReaction?: ReactionOption;
-=======
   raisedHandOnClick?: () => void;
->>>>>>> bbdb48a7
 }
 
 export const MediaView = forwardRef<HTMLDivElement, Props>(
@@ -64,11 +61,8 @@
       primaryButton,
       encryptionStatus,
       raisedHandTime,
-<<<<<<< HEAD
       currentReaction,
-=======
       raisedHandOnClick,
->>>>>>> bbdb48a7
       ...props
     },
     ref,
@@ -108,7 +102,6 @@
           )}
         </div>
         <div className={styles.fg}>
-<<<<<<< HEAD
           <div className={styles.reactionSet}>
             <RaisedHandIndicator
               raisedHandTime={raisedHandTime}
@@ -122,7 +115,6 @@
               />
             )}
           </div>
-=======
           {encryptionStatus !== EncryptionStatus.Okay && (
             <div className={styles.status}>
               <Text as="span" size="sm" weight="medium" className={styles.name}>
@@ -143,7 +135,6 @@
             showTimer={handRaiseTimerVisible}
             onClick={raisedHandOnClick}
           />
->>>>>>> bbdb48a7
           <div className={styles.nameTag}>
             {nameTagLeadingIcon}
             <Text as="span" size="sm" weight="medium" className={styles.name}>
