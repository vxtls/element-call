/*
Copyright 2024 New Vector Ltd.

SPDX-License-Identifier: AGPL-3.0-only
Please see LICENSE in the repository root for full details.
*/

import {
  ComponentProps,
  RefAttributes,
  forwardRef,
  useCallback,
  useEffect,
  useMemo,
  useRef,
  useState,
} from "react";
import {
  ExpandIcon,
  CollapseIcon,
  ChevronLeftIcon,
  ChevronRightIcon,
} from "@vector-im/compound-design-tokens/assets/web/icons";
import { animated } from "@react-spring/web";
import { Observable, map } from "rxjs";
import { useObservableEagerState } from "observable-hooks";
import { useTranslation } from "react-i18next";
import classNames from "classnames";
import { TrackReferenceOrPlaceholder } from "@livekit/components-core";
import { RoomMember } from "matrix-js-sdk/src/matrix";

import { MediaView } from "./MediaView";
import styles from "./SpotlightTile.module.css";
import {
  LocalUserMediaViewModel,
  MediaViewModel,
  ScreenShareViewModel,
  UserMediaViewModel,
  useDisplayName,
} from "../state/MediaViewModel";
import { useInitial } from "../useInitial";
import { useMergedRefs } from "../useMergedRefs";
import { useObservableRef } from "../state/useObservable";
import { useReactiveState } from "../useReactiveState";
import { useLatest } from "../useLatest";

interface SpotlightItemBaseProps {
  className?: string;
  "data-id": string;
  targetWidth: number;
  targetHeight: number;
  video: TrackReferenceOrPlaceholder;
  member: RoomMember | undefined;
  unencryptedWarning: boolean;
  encryptionKeyMissing: boolean;
  encryptionKeyInvalid: boolean;
  displayName: string;
<<<<<<< HEAD
  participantId: string;
=======
  "aria-hidden"?: boolean;
>>>>>>> 0d45c25e
}

interface SpotlightUserMediaItemBaseProps extends SpotlightItemBaseProps {
  videoEnabled: boolean;
  videoFit: "contain" | "cover";
}

interface SpotlightLocalUserMediaItemProps
  extends SpotlightUserMediaItemBaseProps {
  vm: LocalUserMediaViewModel;
}

const SpotlightLocalUserMediaItem = forwardRef<
  HTMLDivElement,
  SpotlightLocalUserMediaItemProps
>(({ vm, ...props }, ref) => {
  const mirror = useObservableEagerState(vm.mirror);
  return <MediaView ref={ref} mirror={mirror} {...props} />;
});

SpotlightLocalUserMediaItem.displayName = "SpotlightLocalUserMediaItem";

interface SpotlightUserMediaItemProps extends SpotlightItemBaseProps {
  vm: UserMediaViewModel;
}

const SpotlightUserMediaItem = forwardRef<
  HTMLDivElement,
  SpotlightUserMediaItemProps
>(({ vm, ...props }, ref) => {
  const videoEnabled = useObservableEagerState(vm.videoEnabled);
  const cropVideo = useObservableEagerState(vm.cropVideo);

  const baseProps: SpotlightUserMediaItemBaseProps = {
    videoEnabled,
    videoFit: cropVideo ? "cover" : "contain",
    ...props,
  };

  return vm instanceof LocalUserMediaViewModel ? (
    <SpotlightLocalUserMediaItem ref={ref} vm={vm} {...baseProps} />
  ) : (
    <MediaView mirror={false} {...baseProps} />
  );
});

SpotlightUserMediaItem.displayName = "SpotlightUserMediaItem";

interface SpotlightItemProps {
  vm: MediaViewModel;
  targetWidth: number;
  targetHeight: number;
  intersectionObserver: Observable<IntersectionObserver>;
  /**
   * Whether this item should act as a scroll snapping point.
   */
  snap: boolean;
  "aria-hidden"?: boolean;
}

const SpotlightItem = forwardRef<HTMLDivElement, SpotlightItemProps>(
  (
    {
      vm,
      targetWidth,
      targetHeight,
      intersectionObserver,
      snap,
      "aria-hidden": ariaHidden,
    },
    theirRef,
  ) => {
    const ourRef = useRef<HTMLDivElement | null>(null);
    const ref = useMergedRefs(ourRef, theirRef);
    const displayName = useDisplayName(vm);
    const video = useObservableEagerState(vm.video);
    const unencryptedWarning = useObservableEagerState(vm.unencryptedWarning);
    const encryptionKeyMissing = useObservableEagerState(
      vm.encryptionKeyMissing,
    );
    const encryptionKeyInvalid = useObservableEagerState(
      vm.encryptionKeyInvalid,
    );

    const participantId = useMemo(
      () => vm.participant.identity,
      [vm.participant],
    );

    // Hook this item up to the intersection observer
    useEffect(() => {
      const element = ourRef.current!;
      let prevIo: IntersectionObserver | null = null;
      const subscription = intersectionObserver.subscribe((io) => {
        prevIo?.unobserve(element);
        io.observe(element);
        prevIo = io;
      });
      return (): void => {
        subscription.unsubscribe();
        prevIo?.unobserve(element);
      };
    }, [intersectionObserver]);

    const baseProps: SpotlightItemBaseProps & RefAttributes<HTMLDivElement> = {
      ref,
      "data-id": vm.id,
      className: classNames(styles.item, { [styles.snap]: snap }),
      targetWidth,
      targetHeight,
      video,
      member: vm.member,
      unencryptedWarning,
      displayName,
<<<<<<< HEAD
      encryptionKeyMissing,
      encryptionKeyInvalid,
      participantId,
=======
      "aria-hidden": ariaHidden,
>>>>>>> 0d45c25e
    };

    return vm instanceof ScreenShareViewModel ? (
      <MediaView
        videoEnabled
        videoFit="contain"
        mirror={false}
        {...baseProps}
      />
    ) : (
      <SpotlightUserMediaItem vm={vm} {...baseProps} />
    );
  },
);

SpotlightItem.displayName = "SpotlightItem";

interface Props {
  vms: MediaViewModel[];
  maximised: boolean;
  expanded: boolean;
  onToggleExpanded: (() => void) | null;
  targetWidth: number;
  targetHeight: number;
  showIndicators: boolean;
  className?: string;
  style?: ComponentProps<typeof animated.div>["style"];
}

export const SpotlightTile = forwardRef<HTMLDivElement, Props>(
  (
    {
      vms,
      maximised,
      expanded,
      onToggleExpanded,
      targetWidth,
      targetHeight,
      showIndicators,
      className,
      style,
    },
    theirRef,
  ) => {
    const { t } = useTranslation();
    const [root, ourRef] = useObservableRef<HTMLDivElement | null>(null);
    const ref = useMergedRefs(ourRef, theirRef);
    const [visibleId, setVisibleId] = useState(vms[0].id);
    const latestVms = useLatest(vms);
    const latestVisibleId = useLatest(visibleId);
    const visibleIndex = vms.findIndex((vm) => vm.id === visibleId);
    const canGoBack = visibleIndex > 0;
    const canGoToNext = visibleIndex !== -1 && visibleIndex < vms.length - 1;

    // To keep track of which item is visible, we need an intersection observer
    // hooked up to the root element and the items. Because the items will run
    // their effects before their parent does, we need to do this dance with an
    // Observable to actually give them the intersection observer.
    const intersectionObserver = useInitial<Observable<IntersectionObserver>>(
      () =>
        root.pipe(
          map(
            (r) =>
              new IntersectionObserver(
                (entries) => {
                  const visible = entries.find((e) => e.isIntersecting);
                  if (visible !== undefined)
                    setVisibleId(visible.target.getAttribute("data-id")!);
                },
                { root: r, threshold: 0.5 },
              ),
          ),
        ),
    );

    const [scrollToId, setScrollToId] = useReactiveState<string | null>(
      (prev) =>
        prev == null || prev === visibleId || vms.every((vm) => vm.id !== prev)
          ? null
          : prev,
      [visibleId],
    );

    const onBackClick = useCallback(() => {
      const vms = latestVms.current;
      const visibleIndex = vms.findIndex(
        (vm) => vm.id === latestVisibleId.current,
      );
      if (visibleIndex > 0) setScrollToId(vms[visibleIndex - 1].id);
    }, [latestVisibleId, latestVms, setScrollToId]);

    const onNextClick = useCallback(() => {
      const vms = latestVms.current;
      const visibleIndex = vms.findIndex(
        (vm) => vm.id === latestVisibleId.current,
      );
      if (visibleIndex !== -1 && visibleIndex !== vms.length - 1)
        setScrollToId(vms[visibleIndex + 1].id);
    }, [latestVisibleId, latestVms, setScrollToId]);

    const ToggleExpandIcon = expanded ? CollapseIcon : ExpandIcon;

    return (
      <animated.div
        ref={ref}
        className={classNames(className, styles.tile, {
          [styles.maximised]: maximised,
        })}
        style={style}
      >
        {canGoBack && (
          <button
            className={classNames(styles.advance, styles.back)}
            aria-label={t("common.back")}
            onClick={onBackClick}
          >
            <ChevronLeftIcon aria-hidden width={24} height={24} />
          </button>
        )}
        <div className={styles.contents}>
          {vms.map((vm) => (
            <SpotlightItem
              key={vm.id}
              vm={vm}
              targetWidth={targetWidth}
              targetHeight={targetHeight}
              intersectionObserver={intersectionObserver}
              // This is how we get the container to scroll to the right media
              // when the previous/next buttons are clicked: we temporarily
              // remove all scroll snap points except for just the one media
              // that we want to bring into view
              snap={scrollToId === null || scrollToId === vm.id}
              aria-hidden={(scrollToId ?? visibleId) !== vm.id}
            />
          ))}
        </div>
        {onToggleExpanded && (
          <button
            className={classNames(styles.expand)}
            aria-label={
              expanded ? t("video_tile.collapse") : t("video_tile.expand")
            }
            onClick={onToggleExpanded}
          >
            <ToggleExpandIcon aria-hidden width={20} height={20} />
          </button>
        )}
        {canGoToNext && (
          <button
            className={classNames(styles.advance, styles.next)}
            aria-label={t("common.next")}
            onClick={onNextClick}
          >
            <ChevronRightIcon aria-hidden width={24} height={24} />
          </button>
        )}
        {!expanded && (
          <div
            className={classNames(styles.indicators, {
              [styles.show]: showIndicators && vms.length > 1,
            })}
          >
            {vms.map((vm) => (
              <div
                key={vm.id}
                className={styles.item}
                data-visible={vm.id === visibleId}
              />
            ))}
          </div>
        )}
      </animated.div>
    );
  },
);

SpotlightTile.displayName = "SpotlightTile";<|MERGE_RESOLUTION|>--- conflicted
+++ resolved
@@ -55,11 +55,8 @@
   encryptionKeyMissing: boolean;
   encryptionKeyInvalid: boolean;
   displayName: string;
-<<<<<<< HEAD
   participantId: string;
-=======
   "aria-hidden"?: boolean;
->>>>>>> 0d45c25e
 }
 
 interface SpotlightUserMediaItemBaseProps extends SpotlightItemBaseProps {
@@ -174,13 +171,10 @@
       member: vm.member,
       unencryptedWarning,
       displayName,
-<<<<<<< HEAD
       encryptionKeyMissing,
       encryptionKeyInvalid,
       participantId,
-=======
       "aria-hidden": ariaHidden,
->>>>>>> 0d45c25e
     };
 
     return vm instanceof ScreenShareViewModel ? (
