--- conflicted
+++ resolved
@@ -14,74 +14,33 @@
 limitations under the License.
 */
 
-<<<<<<< HEAD
-import React from "react";
-import { RoomMember } from "matrix-js-sdk/src/models/room-member";
 import { LocalParticipant, RemoteParticipant } from "livekit-client";
-=======
-import { SDPStreamMetadataPurpose } from "matrix-js-sdk/src/webrtc/callEventTypes";
-import React, { FC, memo, RefObject } from "react";
-import { useCallback } from "react";
+import React, { FC, memo, RefObject, useRef } from "react";
 import { RoomMember } from "matrix-js-sdk/src/models/room-member";
 import { SpringValue } from "@react-spring/web";
 import { EventTypes, Handler, useDrag } from "@use-gesture/react";
->>>>>>> f070ab7f
 
 import { useRoomMemberName } from "./useRoomMemberName";
 import { TileContent, VideoTile } from "./VideoTile";
 
 export interface ItemData {
+  id: string;
   member: RoomMember;
   sfuParticipant: LocalParticipant | RemoteParticipant;
   content: TileContent;
 }
 
 interface Props {
-<<<<<<< HEAD
   item: ItemData;
-  width?: number;
-  height?: number;
-=======
-  item: TileDescriptor;
   targetWidth: number;
   targetHeight: number;
->>>>>>> f070ab7f
   getAvatar: (
     roomMember: RoomMember,
     width: number,
     height: number
   ) => JSX.Element;
-<<<<<<< HEAD
-}
-
-export function VideoTileContainer({
-  item,
-  width,
-  height,
-  getAvatar,
-  ...rest
-}: Props) {
-  const { rawDisplayName } = useRoomMemberName(item.member);
-
-  return (
-    <>
-      <VideoTile
-        sfuParticipant={item.sfuParticipant}
-        content={item.content}
-        name={rawDisplayName}
-        avatar={getAvatar && getAvatar(item.member, width, height)}
-        {...rest}
-      />
-    </>
-  );
-}
-=======
-  audioContext: AudioContext;
-  audioDestination: AudioNode;
   disableSpeakingIndicator: boolean;
   maximised: boolean;
-  fullscreen: boolean;
-  onFullscreen: (item: TileDescriptor) => void;
   opacity?: SpringValue<number>;
   scale?: SpringValue<number>;
   shadow?: SpringValue<number>;
@@ -102,42 +61,16 @@
 export const VideoTileContainer: FC<Props> = memo(
   ({
     item,
+    width,
+    height,
     targetWidth,
     targetHeight,
     getAvatar,
-    audioContext,
-    audioDestination,
-    disableSpeakingIndicator,
-    maximised,
-    fullscreen,
-    onFullscreen,
     onDragRef,
     ...rest
   }) => {
-    const {
-      isLocal,
-      audioMuted,
-      videoMuted,
-      localVolume,
-      hasAudio,
-      speaking,
-      stream,
-      purpose,
-    } = useCallFeed(item.callFeed);
     const { rawDisplayName } = useRoomMemberName(item.member);
-
-    const [tileRef, mediaRef] = useSpatialMediaStream(
-      stream ?? null,
-      audioContext,
-      audioDestination,
-      localVolume,
-      // The feed is muted if it's local audio (because we don't want our own audio,
-      // but it's a hook and we can't call it conditionally so we're stuck with it)
-      // or if there's a maximised feed in which case we always render audio via audio
-      // elements because we wire it up at the video tile container level and only one
-      // video tile container is displayed.
-      isLocal || maximised
-    );
+    const tileRef = useRef<HTMLElement | null>(null);
 
     useDrag((state) => onDragRef?.current!(item.id, state), {
       target: tileRef,
@@ -145,52 +78,18 @@
       preventScroll: true,
     });
 
-    const {
-      modalState: videoTileSettingsModalState,
-      modalProps: videoTileSettingsModalProps,
-    } = useModalTriggerState();
-    const onOptionsPress = () => {
-      videoTileSettingsModalState.open();
-    };
-
-    const onFullscreenCallback = useCallback(() => {
-      onFullscreen(item);
-    }, [onFullscreen, item]);
-
     // Firefox doesn't respect the disablePictureInPicture attribute
     // https://bugzilla.mozilla.org/show_bug.cgi?id=1611831
 
     return (
-      <>
-        <VideoTile
-          isLocal={isLocal}
-          speaking={speaking && !disableSpeakingIndicator}
-          audioMuted={audioMuted}
-          videoMuted={videoMuted}
-          screenshare={purpose === SDPStreamMetadataPurpose.Screenshare}
-          name={rawDisplayName}
-          connectionState={item.connectionState}
-          ref={tileRef}
-          mediaRef={mediaRef}
-          avatar={
-            getAvatar && getAvatar(item.member, targetWidth, targetHeight)
-          }
-          onOptionsPress={onOptionsPress}
-          localVolume={localVolume}
-          hasAudio={hasAudio}
-          maximised={maximised}
-          fullscreen={fullscreen}
-          onFullscreen={onFullscreenCallback}
-          {...rest}
-        />
-        {videoTileSettingsModalState.isOpen && !maximised && item.callFeed && (
-          <VideoTileSettingsModal
-            {...videoTileSettingsModalProps}
-            feed={item.callFeed}
-          />
-        )}
-      </>
+      <VideoTile
+        ref={tileRef}
+        sfuParticipant={item.sfuParticipant}
+        content={item.content}
+        name={rawDisplayName}
+        avatar={getAvatar && getAvatar(item.member, targetWidth, targetHeight)}
+        {...rest}
+      />
     );
   }
-);
->>>>>>> f070ab7f
+);