/*
Copyright 2022 Matrix.org Foundation C.I.C.

Licensed under the Apache License, Version 2.0 (the "License");
you may not use this file except in compliance with the License.
You may obtain a copy of the License at

    http://www.apache.org/licenses/LICENSE-2.0

Unless required by applicable law or agreed to in writing, software
distributed under the License is distributed on an "AS IS" BASIS,
WITHOUT WARRANTIES OR CONDITIONS OF ANY KIND, either express or implied.
See the License for the specific language governing permissions and
limitations under the License.
*/

import { useRef, useEffect, RefObject, useState, useCallback } from "react";
import { parse as parseSdp, write as writeSdp } from "sdp-transform";
import {
  acquireContext,
  releaseContext,
} from "matrix-js-sdk/src/webrtc/audioContext";

import { useSpatialAudio } from "../settings/useSetting";
<<<<<<< HEAD
import { useAudioOutputDevice } from "./useAudioOutputDevice";
=======
import { useEventTarget } from "../useEvents";
>>>>>>> a4d982ea

declare global {
  interface Window {
    // For detecting whether this browser is Chrome or not
    chrome?: unknown;
  }
}

export const useMediaStreamTrackCount = (
  stream: MediaStream
): [number, number] => {
  const [audioTrackCount, setAudioTrackCount] = useState(0);
  const [videoTrackCount, setVideoTrackCount] = useState(0);

  const tracksChanged = useCallback(() => {
    setAudioTrackCount(stream.getAudioTracks().length);
    setVideoTrackCount(stream.getVideoTracks().length);
  }, [stream]);

  useEventTarget(stream, "addtrack", tracksChanged);
  useEventTarget(stream, "removetrack", tracksChanged);

  return [audioTrackCount, videoTrackCount];
};

export const useMediaStream = (
  stream: MediaStream,
  audioOutputDevice: string,
  mute = false,
  localVolume?: number
): RefObject<MediaElement> => {
  const mediaRef = useRef<MediaElement>();

  useAudioOutputDevice(mediaRef, audioOutputDevice);

  useEffect(() => {
    console.log(
      `useMediaStream update stream mediaRef.current ${!!mediaRef.current} stream ${
        stream && stream.id
      }`
    );

    if (mediaRef.current) {
      const mediaEl = mediaRef.current;

      if (stream) {
        mediaEl.muted = mute;
        mediaEl.srcObject = stream;
        mediaEl.play();

        // Unmuting the tab in Safari causes all video elements to be individually
        // unmuted, so we need to reset the mute state here to prevent audio loops
        const onVolumeChange = () => {
          mediaEl.muted = mute;
        };
        mediaEl.addEventListener("volumechange", onVolumeChange);
        return () =>
          mediaEl.removeEventListener("volumechange", onVolumeChange);
      } else {
        mediaRef.current.srcObject = null;
      }
    }
  }, [stream, mute]);

  useEffect(() => {
    if (!mediaRef.current) return;
    if (localVolume === null || localVolume === undefined) return;

    mediaRef.current.volume = localVolume;
  }, [localVolume]);

  useEffect(() => {
    const mediaEl = mediaRef.current;

    return () => {
      if (mediaEl) {
        // Ensure we set srcObject to null before unmounting to prevent memory leak
        // https://webrtchacks.com/srcobject-intervention/
        mediaEl.srcObject = null;
      }
    };
  }, []);

  return mediaRef;
};

// Loops the given audio stream back through a local peer connection, to make
// AEC work with Web Audio streams on Chrome. The resulting stream should be
// played through an audio element.
// This hack can be removed once the following bug is resolved:
// https://bugs.chromium.org/p/chromium/issues/detail?id=687574
const createLoopback = async (stream: MediaStream): Promise<MediaStream> => {
  // Prepare our local peer connections
  const conn = new RTCPeerConnection();
  const loopbackConn = new RTCPeerConnection();
  const loopbackStream = new MediaStream();

  conn.addEventListener("icecandidate", ({ candidate }) => {
    if (candidate) loopbackConn.addIceCandidate(new RTCIceCandidate(candidate));
  });
  loopbackConn.addEventListener("icecandidate", ({ candidate }) => {
    if (candidate) conn.addIceCandidate(new RTCIceCandidate(candidate));
  });
  loopbackConn.addEventListener("track", ({ track }) =>
    loopbackStream.addTrack(track)
  );

  // Hook the connections together
  stream.getTracks().forEach((track) => conn.addTrack(track));
  const offer = await conn.createOffer({
    offerToReceiveAudio: false,
    offerToReceiveVideo: false,
  });
  await conn.setLocalDescription(offer);

  await loopbackConn.setRemoteDescription(offer);
  const answer = await loopbackConn.createAnswer();
  // Rewrite SDP to be stereo and (variable) max bitrate
  const parsedSdp = parseSdp(answer.sdp);
  parsedSdp.media.forEach((m) =>
    m.fmtp.forEach(
      (f) => (f.config += `;stereo=1;cbr=0;maxaveragebitrate=510000;`)
    )
  );
  answer.sdp = writeSdp(parsedSdp);

  await loopbackConn.setLocalDescription(answer);
  await conn.setRemoteDescription(answer);

  return loopbackStream;
};

export const useAudioContext = (): [
  AudioContext,
  AudioNode,
  RefObject<MediaElement>
] => {
  const context = useRef<AudioContext>();
  const destination = useRef<AudioNode>();
  const audioRef = useRef<MediaElement>();

  useEffect(() => {
    if (audioRef.current && !context.current) {
      context.current = acquireContext();

      if (window.chrome) {
        // We're in Chrome, which needs a loopback hack applied to enable AEC
        const streamDest = context.current.createMediaStreamDestination();
        destination.current = streamDest;

        const audioEl = audioRef.current;
        (async () => {
          audioEl.srcObject = await createLoopback(streamDest.stream);
          await audioEl.play();
        })();
        return () => {
          audioEl.srcObject = null;
          releaseContext();
        };
      } else {
        destination.current = context.current.destination;
        return releaseContext;
      }
    }
  }, []);

  return [context.current, destination.current, audioRef];
};

export const useSpatialMediaStream = (
  stream: MediaStream,
  audioContext: AudioContext,
  audioDestination: AudioNode,
  mute = false,
  localVolume?: number
): [RefObject<HTMLDivElement>, RefObject<MediaElement>] => {
  const tileRef = useRef<HTMLDivElement>();
  const [spatialAudio] = useSpatialAudio();
<<<<<<< HEAD
  // We always handle audio separately form the video element
  const mediaRef = useMediaStream(stream, undefined, true, undefined);
=======
  // If spatial audio is enabled, we handle audio separately from the video element
  const mediaRef = useMediaStream(
    stream,
    audioOutputDevice,
    spatialAudio || mute,
    localVolume
  );
  const [audioTrackCount] = useMediaStreamTrackCount(stream);
>>>>>>> a4d982ea

  const gainNodeRef = useRef<GainNode>();
  const pannerNodeRef = useRef<PannerNode>();
  const sourceRef = useRef<MediaStreamAudioSourceNode>();

  useEffect(() => {
<<<<<<< HEAD
    if (spatialAudio && audioContext && tileRef.current && !mute) {
=======
    if (spatialAudio && tileRef.current && !mute && audioTrackCount > 0) {
>>>>>>> a4d982ea
      if (!pannerNodeRef.current) {
        pannerNodeRef.current = new PannerNode(audioContext, {
          panningModel: "HRTF",
          refDistance: 3,
        });
      }
      if (!gainNodeRef.current) {
        gainNodeRef.current = new GainNode(audioContext, {
          gain: localVolume,
        });
      }
      if (!sourceRef.current) {
        sourceRef.current = audioContext.createMediaStreamSource(stream);
      }

      const tile = tileRef.current;
      const source = sourceRef.current;
      const gainNode = gainNodeRef.current;
      const pannerNode = pannerNodeRef.current;

      const updatePosition = () => {
        const bounds = tile.getBoundingClientRect();
        const windowSize = Math.max(window.innerWidth, window.innerHeight);
        // Position the source relative to its placement in the window
        pannerNodeRef.current.positionX.value =
          (bounds.x + bounds.width / 2) / windowSize - 0.5;
        pannerNodeRef.current.positionY.value =
          (bounds.y + bounds.height / 2) / windowSize - 0.5;
        // Put the source in front of the listener
        pannerNodeRef.current.positionZ.value = -2;
      };

      gainNode.gain.value = localVolume;
      updatePosition();
      source.connect(gainNode).connect(pannerNode).connect(audioDestination);
      // HACK: We abuse the CSS transitionrun event to detect when the tile
      // moves, because useMeasure, IntersectionObserver, etc. all have no
      // ability to track changes in the CSS transform property
      tile.addEventListener("transitionrun", updatePosition);

      return () => {
        tile.removeEventListener("transitionrun", updatePosition);
        source.disconnect();
        gainNode.disconnect();
        pannerNode.disconnect();
      };
    }
  }, [
    stream,
    spatialAudio,
    audioContext,
    audioDestination,
    mute,
    localVolume,
    audioTrackCount,
  ]);

  return [tileRef, mediaRef];
};<|MERGE_RESOLUTION|>--- conflicted
+++ resolved
@@ -22,11 +22,8 @@
 } from "matrix-js-sdk/src/webrtc/audioContext";
 
 import { useSpatialAudio } from "../settings/useSetting";
-<<<<<<< HEAD
+import { useEventTarget } from "../useEvents";
 import { useAudioOutputDevice } from "./useAudioOutputDevice";
-=======
-import { useEventTarget } from "../useEvents";
->>>>>>> a4d982ea
 
 declare global {
   interface Window {
@@ -205,30 +202,16 @@
 ): [RefObject<HTMLDivElement>, RefObject<MediaElement>] => {
   const tileRef = useRef<HTMLDivElement>();
   const [spatialAudio] = useSpatialAudio();
-<<<<<<< HEAD
   // We always handle audio separately form the video element
   const mediaRef = useMediaStream(stream, undefined, true, undefined);
-=======
-  // If spatial audio is enabled, we handle audio separately from the video element
-  const mediaRef = useMediaStream(
-    stream,
-    audioOutputDevice,
-    spatialAudio || mute,
-    localVolume
-  );
   const [audioTrackCount] = useMediaStreamTrackCount(stream);
->>>>>>> a4d982ea
 
   const gainNodeRef = useRef<GainNode>();
   const pannerNodeRef = useRef<PannerNode>();
   const sourceRef = useRef<MediaStreamAudioSourceNode>();
 
   useEffect(() => {
-<<<<<<< HEAD
-    if (spatialAudio && audioContext && tileRef.current && !mute) {
-=======
     if (spatialAudio && tileRef.current && !mute && audioTrackCount > 0) {
->>>>>>> a4d982ea
       if (!pannerNodeRef.current) {
         pannerNodeRef.current = new PannerNode(audioContext, {
           panningModel: "HRTF",
